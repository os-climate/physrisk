--- conflicted
+++ resolved
@@ -51,11 +51,7 @@
 
   # Autoformat: YAML, JSON, Markdown, etc.
   - repo: https://github.com/pre-commit/mirrors-prettier
-<<<<<<< HEAD
-    rev: v4.0.0-alpha.5
-=======
     rev: v4.0.0-alpha.7
->>>>>>> 09ae1959
     hooks:
       - id: prettier
         args:
