--- conflicted
+++ resolved
@@ -14,11 +14,7 @@
 scipy = "==1.7.3"
 s3fs = "==2022.1.0"
 zarr = "==2.10.3"
-<<<<<<< HEAD
-pillow = ">=9.4.0"
-=======
 pillow = "==10.0.1"
->>>>>>> 43a7a63e
 dependency-injector = "==4.41.0"
 numba = "==0.56.4"
 pint = "*"
