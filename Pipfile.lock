--- conflicted
+++ resolved
@@ -1,11 +1,8 @@
 {
     "_meta": {
         "hash": {
-<<<<<<< HEAD
             "sha256": "3ea2e16160986d80360ab59b3f01abf816324f83bdfe068f5e6e5ec812c1270d"
-=======
             "sha256": "6d720b8af2b564a693de379bef7968d683a25277620bc7622c1bc4a80f2134e3"
->>>>>>> 137f6464
         },
         "pipfile-spec": 6,
         "requires": {
