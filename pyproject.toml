[project]
name = "physrisk-lib"
# Could test changing the below to be sourced "dynamically"
<<<<<<< HEAD
# dynamic = ['version']
version = "1.3.3"
=======
dynamic = ["version"]
>>>>>>> cc3fa48d
description = "OS-Climate Physical Risk Library"
authors = [
    {name = "Joe Moorhouse",email = "5102656+joemoorhouse@users.noreply.github.com"},
]
requires-python = ">=3.10"
readme = "README.md"
license = {file = "LICENSE"}
keywords = ["Physical", "Climate", "Risk", "Finance"]

classifiers = [
  "Intended Audience :: Developers",
  "Intended Audience :: Science/Research",
  "License :: OSI Approved :: Apache Software License",
  "Operating System :: MacOS",
  "Operating System :: Microsoft :: Windows",
  "Operating System :: Unix",
  "Programming Language :: Python",
  "Programming Language :: Python :: 3",
  "Programming Language :: Python :: 3 :: Only",
  "Programming Language :: Python :: 3.13",
  "Programming Language :: Python :: 3.12",
  "Programming Language :: Python :: 3.11",
  "Programming Language :: Python :: 3.10",
  "Topic :: Office/Business :: Financial",
  "Topic :: Scientific/Engineering",
  "Topic :: Software Development",
]

dependencies = [
    "affine>=2.4.0",
    "dependency-injector>=4.48.0",
    "geopandas>=1.1.0",
    "h3>=4.3.0",
    "lmdbm>=0.0.6",
    "numba>=0.61.0",
    "numpy>=2.2.0",
    "pint>=0.24.0",
    "pillow>=11.3.0",
    "pydantic>=2.11.0",
    "pyproj>=3.7.0",
    "python-dotenv>=1.1.0",
    "requests>=2.32.0",
    "scipy>=1.15.0",
    "shapely>=2.1.0",
    "s3fs>=2025.7.0",
    "zarr>=2.18.0,<3.0.0",
]

[project.urls]
Homepage = "https://github.com/os-climate/physrisk"
Repository = "https://github.com/os-climate/physrisk"
Downloads = "https://github.com/os-climate/physrisk/releases"
"Bug Tracker" = "https://github.com/os-climate/physrisk/issues"
Documentation = "https://github.com/os-climate/physrisk/tree/main/docs"
"Source Code" = "https://github.com/os-climate/physrisk"

[build-system]
requires = [
    "setuptools>=42",
    "wheel",
    "setuptools-git-versioning"
]
build-backend = "setuptools.build_meta"

[tool.setuptools-git-versioning]
enabled = true

[tool.setuptools]
include-package-data = true

[tool.setuptools.packages.find]
where = ["src"]
include = ["physrisk*"]

[tool.setuptools.package-data]
physrisk = [
    "data/ne_110m_admin_0_countries/ne_*.*",
    "data/ne_110m_admin_0_countries/country_codes.tsv",
    "data/static/*.json",
    "data/static/example_portfolios/*.json",
    "data/static/hazard/*.json",
    "data/static/vulnerability/*.json"
]

[dependency-groups]
test = [
    "pytest",
    "pytest-cov",
    "openpyxl>=3.1.5",
]
doc = [
    "graphviz==0.21",
    "myst-nb==1.3.0",
    "nbsphinx==0.9.5",
    "numpydoc==1.9.0",
    "pandoc==2.4",
    "plotly>=6.0.0",
    "pydata-sphinx-theme==0.15.4",
    "setuptools<81",
    "sphinx==7.4.7",
    "sphinx-autodoc-typehints==2.3.0",
    "sphinx-copybutton==0.5.2",
    "sphinx-design==0.6.1",
    "sphinx-jinja2-compat==0.3.0",
    "sphinx-prompt==1.8.0",
    "sphinx-rtd-theme==2.0.0",
    "sphinx-simplepdf==1.6.0",
    "sphinx-tabs==3.4.5",
    "sphinx-toggleprompt==0.5.2",
    "sphinx-toolbox==3.8.0",
    "sphinxcontrib-applehelp==2.0.0",
    "sphinxcontrib-bibtex==2.6.3",
    "sphinxcontrib-details-directive==0.1.0",
    "sphinxcontrib-devhelp==2.0.0",
    "sphinxcontrib-htmlhelp==2.1.0",
    "sphinxcontrib-jquery==4.1",
    "sphinxcontrib-jsmath==1.0.1",
    "sphinxcontrib-qthelp==2.0.0",
    "sphinxcontrib-serializinghtml==2.0.0",
]
dev = [
    "mypy",
    "pre-commit",
    "ruff",
    "tox"
]

[tool.pytest.ini_options]
testpaths = "tests"
log_cli = true
log_cli_level = "INFO"
log_cli_format = "%(asctime)s [%(levelname)s] %(message)s (%(filename)s:%(lineno)s)"
log_cli_date_format = "%Y-%m-%d %H:%M:%S"

[tool.mypy]
warn_unreachable = true
ignore_missing_imports = true

[tool.coverage.run]
source = ["src"]
omit = ["tests/*"]
# relative_files = true

[tool.coverage.report]
# Note: Set low for this repository
# Recommend setting a value > 90%
fail_under = 75
skip_empty = true
ignore_errors = true
show_missing = true
exclude_lines = [
  "pragma: no cover",
  "def __repr__",
  "if self.debug:",
  "raise NotImplementedError",
  "if __name__ == .__main__.:",
  "pass",
  "raise ImportError",
]

[tool.coverage.html]
directory = "coverage_html_report"

[tool.ruff]
# Exclude a variety of commonly ignored directories.
exclude = [
    ".bzr",
    ".direnv",
    ".eggs",
    ".git",
    ".git-rewrite",
    ".hg",
    ".ipynb_checkpoints",
    ".mypy_cache",
    ".nox",
    ".pants.d",
    ".pyenv",
    ".pytest_cache",
    ".pytype",
    ".ruff_cache",
    ".svn",
    ".tox",
    ".venv",
    ".vscode",
    "__pypackages__",
    "_build",
    "buck-out",
    "build",
    "dist",
    "node_modules",
    "site-packages",
    "venv",
]

[tool.ruff.lint]
extend-fixable = [
    # Instead of trailing-whitespace
    "W291", "W293"
    ]

extend-select = [
    # Instead of pydocstyle
    "D",
    #Instead of flake8
    "E", "F","B",
    # Instead of pep8-naming
    "N",
    # Instead of flake8-debugger or debug-statements
    "T10",
]

ignore = [
    "B905",
    "E203",
    "E501",
    # Avoid incompatible rules
    "D203",
    "D213",

    # Ignore this rules so that precommit passes. Uncomment to start fixing them
    "B006", "B008", "B904", "B012", "B024",
    "D",
]

[tool.ruff.lint.extend-per-file-ignores]
# Ignore `D` rules everywhere except for the `src/` directory.
"!src/**.py" = ["D"]

[tool.ruff.lint.pycodestyle]
max-line-length = 120

[tool.ruff.format]
quote-style = "double"
indent-style = "space"
skip-magic-trailing-comma = false
line-ending = "auto"
docstring-code-format = true
docstring-code-line-length = "dynamic"

[tool.uv]
default-groups = ["dev", "test", "doc"]<|MERGE_RESOLUTION|>--- conflicted
+++ resolved
@@ -1,12 +1,7 @@
 [project]
 name = "physrisk-lib"
 # Could test changing the below to be sourced "dynamically"
-<<<<<<< HEAD
-# dynamic = ['version']
-version = "1.3.3"
-=======
 dynamic = ["version"]
->>>>>>> cc3fa48d
 description = "OS-Climate Physical Risk Library"
 authors = [
     {name = "Joe Moorhouse",email = "5102656+joemoorhouse@users.noreply.github.com"},
