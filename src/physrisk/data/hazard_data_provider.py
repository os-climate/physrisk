from abc import ABC
from dataclasses import dataclass
from typing import List, MutableMapping, Optional

from shapely import Point
from typing_extensions import Protocol

from .zarr_reader import ZarrReader


@dataclass
class HazardDataHint:
    """Requestors of hazard data may provide a hint which may be taken into account by the Hazard Model.
    A hazard resource path can be specified which uniquely defines the hazard resource; otherwise the resource
    is inferred from the indicator_id."""

    path: Optional[str] = None
    # consider adding: indicator_model_gcm: str

    def group_key(self):
        return self.path


class SourcePath(Protocol):
    """Provides path to hazard event data source. Each source should have its own implementation.

    Args:
        model: model identifier.
        scenario: identifier of scenario, e.g. rcp8p5 (RCP 8.5).
        year: projection year, e.g. 2080.
    """

    def __call__(
        self, *, indicator_id: str, scenario: str, year: int, hint: Optional[HazardDataHint] = None
    ) -> str: ...


class HazardDataProvider(ABC):
    def __init__(
        self,
        get_source_path: SourcePath,
        *,
        store: Optional[MutableMapping] = None,
        zarr_reader: Optional[ZarrReader] = None,
        interpolation: Optional[str] = "floor",
    ):
        """Provides hazard data.

        Args:
            get_source_path (SourcePath): Provides the source path mappings.
            store (Optional[MutableMapping], optional): Zarr store instance. Defaults to None.
            zarr_reader (Optional[ZarrReader], optional): ZarrReader instance. Defaults to None.
            interpolation (Optional[str], optional): Interpolation type. Defaults to "floor".

        Raises:
            ValueError: If interpolation not in permitted list.
        """
        self._get_source_path = get_source_path
        self._reader = zarr_reader if zarr_reader is not None else ZarrReader(store=store)
        if interpolation not in ["floor", "linear", "max", "min"]:
            raise ValueError("interpolation must be 'floor', 'linear', 'max' or 'min'")
        self._interpolation = interpolation

    def get_data(
        self,
        longitudes: List[float],
        latitudes: List[float],
        *,
        indicator_id: str,
        scenario: str,
        year: int,
        hint: Optional[HazardDataHint] = None,
        buffer: Optional[int] = None,
    ):
        """Returns data for set of latitude and longitudes.

        Args:
            longitudes (List[float]): List of longitudes.
            latitudes (List[float]): List of latitudes.
            indicator_id (str): Hazard Indicator ID.
            scenario (str): Identifier of scenario, e.g. ssp585 (SSP 585), rcp8p5 (RCP 8.5).
            year (int): Projection year, e.g. 2080.
            hint (Optional[HazardDataHint], optional): Hint. Defaults to None.
            buffer (Optional[int], optional): Buffer around each point
            expressed in metres (within [0, 1000]). Defaults to None.

        Raises:
            Exception: _description_

        Returns:
<<<<<<< HEAD
            values (np.ndarray): Hazard indicator values.
            indices (np.ndarray): Index values.
            units (str). Units
=======
            curves: numpy array of intensity (no. coordinate pairs, no. return periods).
            return_periods: return periods in years.
            units: units.
            path: path to the hazard indicator data source.
>>>>>>> 50e4e312
        """

        path = self._get_source_path(indicator_id=indicator_id, scenario=scenario, year=year, hint=hint)
        if buffer is None:
            values, indices, units = self._reader.get_curves(
                path, longitudes, latitudes, self._interpolation
            )  # type: ignore
        else:
            if buffer < 0 or 1000 < buffer:
                raise Exception("The buffer must be an integer between 0 and 1000 metres.")
            values, indices, units = self._reader.get_max_curves(
                path,
                [
                    (
                        Point(longitude, latitude)
                        if buffer == 0
                        else Point(longitude, latitude).buffer(
                            ZarrReader._get_equivalent_buffer_in_arc_degrees(latitude, buffer)
                        )
                    )
                    for longitude, latitude in zip(longitudes, latitudes)
                ],
                self._interpolation,
            )  # type: ignore
<<<<<<< HEAD
        return values, indices, units

=======
        return curves, return_periods, units, path


class ChronicHazardDataProvider(HazardDataProvider):
    """Provides hazard parameters for a single type of chronic hazard."""

    def __init__(
        self,
        get_source_path: SourcePath,
        *,
        store: Optional[MutableMapping] = None,
        zarr_reader: Optional[ZarrReader] = None,
        interpolation: Optional[str] = "floor",
    ):
        super().__init__(get_source_path, store=store, zarr_reader=zarr_reader, interpolation=interpolation)

    def get_parameters(
        self,
        longitudes: List[float],
        latitudes: List[float],
        *,
        indicator_id: str,
        scenario: str,
        year: int,
        hint: Optional[HazardDataHint] = None,
    ):
        """Get hazard parameters for each latitude and longitude coordinate pair.

        Args:
            longitudes: list of longitudes.
            latitudes: list of latitudes.
            model: model identifier.
            scenario: identifier of scenario, e.g. rcp8p5 (RCP 8.5).
            year: projection year, e.g. 2080.

        Returns:
            parameters: numpy array of parameters.
            defns: numpy array defining the parameters (e.g. provides thresholds).
            units: units of the parameters.
            path: path to the hazard indicator data source.
        """

        path = self._get_source_path(indicator_id=indicator_id, scenario=scenario, year=year, hint=hint)
        parameters, defns, units = self._reader.get_curves(path, longitudes, latitudes, self._interpolation)
        return parameters, defns, units, path
>>>>>>> 50e4e312
<|MERGE_RESOLUTION|>--- conflicted
+++ resolved
@@ -88,16 +88,10 @@
             Exception: _description_
 
         Returns:
-<<<<<<< HEAD
             values (np.ndarray): Hazard indicator values.
             indices (np.ndarray): Index values.
             units (str). Units
-=======
-            curves: numpy array of intensity (no. coordinate pairs, no. return periods).
-            return_periods: return periods in years.
-            units: units.
-            path: path to the hazard indicator data source.
->>>>>>> 50e4e312
+            path: Path to the hazard indicator data source.
         """
 
         path = self._get_source_path(indicator_id=indicator_id, scenario=scenario, year=year, hint=hint)
@@ -122,53 +116,5 @@
                 ],
                 self._interpolation,
             )  # type: ignore
-<<<<<<< HEAD
-        return values, indices, units
+        return values, indices, units, path
 
-=======
-        return curves, return_periods, units, path
-
-
-class ChronicHazardDataProvider(HazardDataProvider):
-    """Provides hazard parameters for a single type of chronic hazard."""
-
-    def __init__(
-        self,
-        get_source_path: SourcePath,
-        *,
-        store: Optional[MutableMapping] = None,
-        zarr_reader: Optional[ZarrReader] = None,
-        interpolation: Optional[str] = "floor",
-    ):
-        super().__init__(get_source_path, store=store, zarr_reader=zarr_reader, interpolation=interpolation)
-
-    def get_parameters(
-        self,
-        longitudes: List[float],
-        latitudes: List[float],
-        *,
-        indicator_id: str,
-        scenario: str,
-        year: int,
-        hint: Optional[HazardDataHint] = None,
-    ):
-        """Get hazard parameters for each latitude and longitude coordinate pair.
-
-        Args:
-            longitudes: list of longitudes.
-            latitudes: list of latitudes.
-            model: model identifier.
-            scenario: identifier of scenario, e.g. rcp8p5 (RCP 8.5).
-            year: projection year, e.g. 2080.
-
-        Returns:
-            parameters: numpy array of parameters.
-            defns: numpy array defining the parameters (e.g. provides thresholds).
-            units: units of the parameters.
-            path: path to the hazard indicator data source.
-        """
-
-        path = self._get_source_path(indicator_id=indicator_id, scenario=scenario, year=year, hint=hint)
-        parameters, defns, units = self._reader.get_curves(path, longitudes, latitudes, self._interpolation)
-        return parameters, defns, units, path
->>>>>>> 50e4e312
