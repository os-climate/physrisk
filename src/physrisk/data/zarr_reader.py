import os
from pathlib import PurePosixPath
from typing import Callable, MutableMapping, Optional

import numpy as np
import s3fs
import zarr
from affine import Affine


def get_env(key: str, default: Optional[str] = None) -> str:
    value = os.environ.get(key)
    if value is None:
        if default is not None:
            return default
        raise ValueError(f"environment variable {key} not present")
    else:
        return value


class ZarrReader:
    """Reads hazard event data from Zarr files, including OSC-format-specific attributes."""

    # environment variable names:
    __access_key = "OSC_S3_ACCESS_KEY"
    __secret_key = "OSC_S3_SECRET_KEY"
    __S3_bucket = "OSC_S3_BUCKET"  # e.g. redhat-osc-physical-landing-647521352890 on staging
    __zarr_path = "OSC_S3_HAZARD_PATH"  # e.g. hazard/hazard.zarr on staging

    def __init__(
        self,
        store: Optional[MutableMapping] = None,
        path_provider: Optional[Callable[..., str]] = None,
        get_env: Callable[[str, Optional[str]], str] = get_env,
    ):
        """Create a ZarrReader.

        Args:
            store: if not supplied, create S3Map store.
            path_provider: function that provides path to the data set based on a set ID.
            get_env: allows override obtaining of environment variables.
        """
        if store is None:
            # if no store is provided, attempt to connect to an S3 bucket
            if get_env is None:
                raise TypeError("if no store specified, get_env is required to provide credentials")

            access_key = get_env(self.__access_key, None)
            secret_key = get_env(self.__secret_key, None)
            s3_bucket = get_env(self.__S3_bucket, "redhat-osc-physical-landing-647521352890")
            zarr_path = get_env(self.__zarr_path, "hazard/hazard.zarr")

            s3 = s3fs.S3FileSystem(anon=False, key=access_key, secret=secret_key)

            store = s3fs.S3Map(
                root=str(PurePosixPath(s3_bucket, zarr_path)),
                s3=s3,
                check=False,
            )

        self._root = zarr.open(store, mode="r")
        self._path_provider = path_provider
        pass

    def get_curves(self, set_id, longitudes, latitudes, interpolation="floor"):
        """Get intensity curve for each latitude and longitude coordinate pair.

        Args:
            set_id: string or tuple representing data set, converted into path by path_provider.
            longitudes: list of longitudes.
            latitudes: list of latitudes.
            interpolation: interpolation method, "floor", "linear", "max" or "min".

        Returns:
            curves: numpy array of intensity (no. coordinate pairs, no. return periods).
            return_periods: return periods in years.
        """

        # assume that calls to this are large, not chatty
        if len(longitudes) != len(latitudes):
            raise ValueError("length of longitudes and latitudes not equal")
        path = self._path_provider(set_id) if self._path_provider is not None else set_id
        z = self._root[path]  # e.g. inundation/wri/v2/<filename>

        # OSC-specific attributes contain tranform and return periods
        t = z.attrs["transform_mat3x3"]  # type: ignore
        transform = Affine(t[0], t[1], t[2], t[3], t[4], t[5])

<<<<<<< HEAD
        index_values = [0]
        if "index_values" in z.attrs.keys():
            index_values = z.attrs["index_values"]  # type: ignore
            # in the case of acute risks, index_values will contain the return periods
            if index_values is None:
                index_values = [0]
=======
        # in the case of acute risks, index_values will contain the return periods
        index_values = z.attrs.get("index_values", [0])
        if index_values is None:
            index_values = [0]
>>>>>>> a6f4d286

        image_coords = self._get_coordinates(longitudes, latitudes, transform)

        if interpolation == "floor":
            image_coords = np.floor(image_coords).astype(int)
            iz = np.tile(np.arange(z.shape[0]), image_coords.shape[1])  # type: ignore
            iy = np.repeat(image_coords[1, :], len(index_values))
            ix = np.repeat(image_coords[0, :], len(index_values))

            data = z.get_coordinate_selection((iz, iy, ix))  # type: ignore
            return data.reshape([len(longitudes), len(index_values)]), np.array(index_values)

        elif interpolation in ["linear", "max", "min"]:
            res = ZarrReader._linear_interp_frac_coordinates(z, image_coords, index_values, interpolation=interpolation)
            return res, np.array(index_values)

        else:
            raise ValueError("interpolation must have value 'floor', 'linear', 'max' or 'min")

    def get_max_curves(self, set_id, longitudes, latitudes, interpolation="floor", delta_km=1.0, n_grid=5):
        """Get maximal intensity curve for a grid around a given latitude and longitude coordinate pair.

        Args:
            set_id: string or tuple representing data set, converted into path by path_provider.
            longitudes: list of longitudes.
            latitudes: list of latitudes.
            interpolation: interpolation method, "floor", "linear", "max" or "min".
            delta_km: linear distance in kilometres of the side of the square grid surrounding a given position.
            n_grid: number of grid points along the latitude and longitude dimensions used for
                    calculating the maximal value.

        Returns:
            curves_max: numpy array of maximum intensity on the grid for a given coordinate pair
            (no. coordinate pairs, no. return periods).
            return_periods: return periods in years.
        """
        KILOMETRES_PER_DEGREE = 110.574
        n_data = len(latitudes)
        delta_deg = delta_km / KILOMETRES_PER_DEGREE
        grid = np.linspace(-0.5, 0.5, n_grid)
        lats_grid_baseline = np.broadcast_to(latitudes.reshape((n_data, 1, 1)), (len(latitudes), n_grid, n_grid))
        lons_grid_baseline = np.broadcast_to(longitudes.reshape((n_data, 1, 1)), (len(longitudes), n_grid, n_grid))
        lats_grid_offsets = delta_deg * grid.reshape((1, n_grid, 1))
        lons_grid_offsets = (
            delta_deg * grid.reshape((1, 1, n_grid)) / (np.cos((np.pi / 180) * latitudes).reshape(n_data, 1, 1))
        )
        lats_grid = lats_grid_baseline + lats_grid_offsets
        lons_grid = lons_grid_baseline + lons_grid_offsets
        curves_, return_periods = self.get_curves(
            set_id, lons_grid.reshape(-1), lats_grid.reshape(-1), interpolation=interpolation
        )
        curves_max = np.max(curves_.reshape((n_data, n_grid * n_grid, len(return_periods))), axis=1)
        return curves_max, return_periods

    @staticmethod
    def _linear_interp_frac_coordinates(z, image_coords, return_periods, interpolation="linear"):
        """Return linear interpolated data from fractional row and column coordinates."""
        icx = np.floor(image_coords[0, :]).astype(int)[..., None]
        # note periodic boundary condition
        ix = np.concatenate([icx, icx, (icx + 1) % z.shape[2], (icx + 1) % z.shape[2]], axis=1)[..., None].repeat(
            len(return_periods), axis=2
        )  # points, 4, return_periods

        icy = np.floor(image_coords[1, :]).astype(int)[..., None]
        iy = np.concatenate([icy, icy + 1, icy, icy + 1], axis=1)[..., None].repeat(len(return_periods), axis=2)

        iz = (
            np.arange(len(return_periods), dtype=int)[None, ...]
            .repeat(4, axis=0)[None, ...]
            .repeat(image_coords.shape[1], axis=0)
        )

        data = z.get_coordinate_selection((iz, iy, ix))  # type: ignore # index, row, column

        NAN_VALUE = -9999.0

        if interpolation == "linear":
            xf = image_coords[0, :][..., None] - icx  # type: ignore
            yf = image_coords[1, :][..., None] - icy  # type: ignore
            w0 = (1 - yf) * (1 - xf)
            w1 = yf * (1 - xf)
            w2 = (1 - yf) * xf
            w3 = yf * xf
            w = np.transpose(np.array([w0, w1, w2, w3]), (1, 0, 2))
            mask = 1 - np.isnan(np.where(data == NAN_VALUE, np.nan, data))
            w_good = w * mask
            w_good_sum = np.transpose(
                np.sum(w_good, axis=1).reshape(tuple([1]) + np.sum(w_good, axis=1).shape), axes=(1, 0, 2)
            )
            w_used = np.divide(w_good, np.where(w_good_sum == 0.0, np.nan, w_good_sum))
            return np.nan_to_num(np.sum(w_used * data, axis=1), nan=NAN_VALUE)

        elif interpolation == "max":
            data = np.where(data == NAN_VALUE, -np.inf, data)
            return np.nan_to_num(
                np.maximum.reduce([data[:, 0, :], data[:, 1, :], data[:, 2, :], data[:, 3, :]]),
                nan=NAN_VALUE,
                neginf=NAN_VALUE,
            )

        elif interpolation == "min":
            data = np.where(data == NAN_VALUE, np.inf, data)
            return np.nan_to_num(
                np.minimum.reduce([data[:, 0, :], data[:, 1, :], data[:, 2, :], data[:, 3, :]]),
                nan=NAN_VALUE,
                posinf=NAN_VALUE,
            )

        else:
            raise ValueError("interpolation must have value 'linear', 'max' or 'min")

    @staticmethod
    def _get_coordinates(longitudes, latitudes, transform: Affine):
        coords = np.vstack((longitudes, latitudes, np.ones(len(longitudes))))  # type: ignore
        inv_trans = ~transform
        mat = np.array(inv_trans).reshape(3, 3)
        frac_image_coords = mat @ coords
        return frac_image_coords<|MERGE_RESOLUTION|>--- conflicted
+++ resolved
@@ -86,19 +86,10 @@
         t = z.attrs["transform_mat3x3"]  # type: ignore
         transform = Affine(t[0], t[1], t[2], t[3], t[4], t[5])
 
-<<<<<<< HEAD
-        index_values = [0]
-        if "index_values" in z.attrs.keys():
-            index_values = z.attrs["index_values"]  # type: ignore
-            # in the case of acute risks, index_values will contain the return periods
-            if index_values is None:
-                index_values = [0]
-=======
         # in the case of acute risks, index_values will contain the return periods
         index_values = z.attrs.get("index_values", [0])
         if index_values is None:
             index_values = [0]
->>>>>>> a6f4d286
 
         image_coords = self._get_coordinates(longitudes, latitudes, transform)
 
