import sys
from abc import ABC, abstractmethod
from collections import defaultdict
from typing import Dict, List, Mapping, Optional, Protocol, Tuple

import numpy as np
import sys

from physrisk.data.hazard_data_provider import HazardDataHint


class HazardDataRequest:
    """Request for hazard data. The event_type determines whether the hazard is acute or chronic.
    An acute hazard is an event and the response will therefore comprise hazard intensities for the
    different event return periods. A chronic hazard on the other hand is a shift in a climate parameter
    and the parameter value is returned."""

    def __init__(
        self,
        hazard_type: type,
        longitude: float,
        latitude: float,
        *,
        indicator_id: str,
        scenario: str,
        year: int,
        hint: Optional[HazardDataHint] = None,
        buffer: Optional[int] = None,
    ):
        """Create HazardDataRequest.

        Args:
            event_type: type of hazard.
            longitude: required longitude.
            latitude: required latitude.
            model: model identifier.
            scenario: identifier of scenario, e.g. rcp8p5 (RCP 8.5).
            year: projection year, e.g. 2080.
            buffer: delimitation of the area for the hazard data expressed in metres (within [0,1000]).
        """
        self.hazard_type = hazard_type
        self.longitude = longitude
        self.latitude = latitude
        self.indicator_id = indicator_id
        self.scenario = scenario
        self.year = year
        self.hint = hint
        self.buffer = buffer

    def group_key(self):
        """Key used to group EventDataRequests into batches."""
        return tuple(
            (
                self.hazard_type,
                self.indicator_id,
                self.scenario,
                self.year,
                None if self.hint is None else self.hint.group_key(),
            )
        )


class HazardDataResponse:
    pass


class HazardDataFailedResponse(HazardDataResponse):
    def __init__(self, err: Exception):
        self.error = err


class HazardEventDataResponse(HazardDataResponse):
    """Response to HazardDataRequest for acute hazards."""

<<<<<<< HEAD
    def __init__(
            self,
            return_periods: np.ndarray,
            intensities: np.ndarray,
            units: str = "default",
            path: Optional[str] = None
    ):
=======
    def __init__(self, return_periods: np.ndarray, intensities: np.ndarray, units: str = "default"):
>>>>>>> c8f8fb8c
        """Create HazardEventDataResponse.

        Args:
            return_periods: return periods in years.
            intensities: hazard event intensity for each return period, or set of hazard event intensities corresponding to different events. # noqa: E501
            path: path to the hazard event data source.
        """

        self.return_periods = return_periods
        self.intensities = intensities
        self.units = sys.intern(units)
<<<<<<< HEAD
        self.path = sys.intern(path) if path is not None else None
=======
>>>>>>> c8f8fb8c


class HazardParameterDataResponse(HazardDataResponse):
    """Response to HazardDataRequest."""

<<<<<<< HEAD
    def __init__(
            self,
            parameters: np.ndarray,
            param_defns: np.ndarray = np.empty([]),
            units: str = "default",
            path: Optional[str] = None
    ):
=======
    def __init__(self, parameters: np.ndarray, param_defns: np.ndarray = np.empty([]), units: str = "default"):
>>>>>>> c8f8fb8c
        """Create HazardParameterDataResponse. In general the chronic parameters are an array of values.
        For example, a chronic hazard may be the number of days per year with average temperature
        above :math:`x' degrees for :math:`x' in [25, 30, 35, 40]°C. In this case the param_defns would
        contain np.array([25, 30, 35, 40]). In some cases the hazard may be a scalar value.
        Parameters will typically be a (1D) array of values where vulnerability models
        require a number of parameters (e.g. to model decrease of efficiency as temperature increases).

        Args:
            parameters (np.ndarray): Chronic hazard parameter values.
            param_defns (np.ndarray): Chronic hazard parameter definitions.
            path: path to the hazard event data source.
        """
        self.parameters = parameters
        self.param_defns = param_defns
        self.units = sys.intern(units)
<<<<<<< HEAD
        self.path = sys.intern(path) if path is not None else None
=======
>>>>>>> c8f8fb8c

    @property
    def parameter(self) -> float:
        """Convenience function to return single parameter.

        Returns:
            float: Single parameter.
        """
        return self.parameters[0]


class HazardModelFactory(Protocol):
    def hazard_model(self, interpolation: str = "floor", provider_max_requests: Dict[str, int] = {}):
        """Create a HazardModel instance based on a number of options.

        Args:
            interpolation (str): Interpolation type to use for sub-pixel raster interpolation (where
            this is supported by hazard models).
            provider_max_requests (Dict[str, int]): The maximum permitted number of permitted
            requests to external providers.
        """
        ...


class HazardModel(ABC):
    """Hazard event model. The model accepts a set of EventDataRequests and returns the corresponding
    EventDataResponses."""

    @abstractmethod
    def get_hazard_events(self, requests: List[HazardDataRequest]) -> Mapping[HazardDataRequest, HazardDataResponse]:
        """Process the hazard data requests and return responses."""
        ...


class DataSource(Protocol):
    def __call__(
        self, longitudes, latitudes, *, model: str, scenario: str, year: int
    ) -> Tuple[np.ndarray, np.ndarray]: ...


class CompositeHazardModel(HazardModel):
    """Hazard Model that uses other models to process EventDataRequests."""

    def __init__(self, hazard_models: Dict[type, HazardModel]):
        self.hazard_models = hazard_models

    def get_hazard_events(self, requests: List[HazardDataRequest]) -> Mapping[HazardDataRequest, HazardDataResponse]:
        requests_by_event_type = defaultdict(list)

        for request in requests:
            requests_by_event_type[request.hazard_type].append(request)

        responses: Dict[HazardDataRequest, HazardDataResponse] = {}
        for event_type, reqs in requests_by_event_type.items():
            events_reponses = self.hazard_models[event_type].get_hazard_events(reqs)
            responses.update(events_reponses)

        return responses<|MERGE_RESOLUTION|>--- conflicted
+++ resolved
@@ -72,7 +72,6 @@
 class HazardEventDataResponse(HazardDataResponse):
     """Response to HazardDataRequest for acute hazards."""
 
-<<<<<<< HEAD
     def __init__(
             self,
             return_periods: np.ndarray,
@@ -80,9 +79,6 @@
             units: str = "default",
             path: Optional[str] = None
     ):
-=======
-    def __init__(self, return_periods: np.ndarray, intensities: np.ndarray, units: str = "default"):
->>>>>>> c8f8fb8c
         """Create HazardEventDataResponse.
 
         Args:
@@ -94,16 +90,12 @@
         self.return_periods = return_periods
         self.intensities = intensities
         self.units = sys.intern(units)
-<<<<<<< HEAD
         self.path = sys.intern(path) if path is not None else None
-=======
->>>>>>> c8f8fb8c
 
 
 class HazardParameterDataResponse(HazardDataResponse):
     """Response to HazardDataRequest."""
 
-<<<<<<< HEAD
     def __init__(
             self,
             parameters: np.ndarray,
@@ -111,9 +103,6 @@
             units: str = "default",
             path: Optional[str] = None
     ):
-=======
-    def __init__(self, parameters: np.ndarray, param_defns: np.ndarray = np.empty([]), units: str = "default"):
->>>>>>> c8f8fb8c
         """Create HazardParameterDataResponse. In general the chronic parameters are an array of values.
         For example, a chronic hazard may be the number of days per year with average temperature
         above :math:`x' degrees for :math:`x' in [25, 30, 35, 40]°C. In this case the param_defns would
@@ -129,10 +118,7 @@
         self.parameters = parameters
         self.param_defns = param_defns
         self.units = sys.intern(units)
-<<<<<<< HEAD
         self.path = sys.intern(path) if path is not None else None
-=======
->>>>>>> c8f8fb8c
 
     @property
     def parameter(self) -> float:
