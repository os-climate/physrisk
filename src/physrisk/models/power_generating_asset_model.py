--- conflicted
+++ resolved
@@ -8,12 +8,7 @@
 from ..kernel.assets import Asset, PowerGeneratingAsset
 from ..kernel.curve import ExceedanceCurve
 from ..kernel.events import RiverineInundation
-<<<<<<< HEAD
 from ..kernel.model import Model, applies_to_assets, applies_to_events
-=======
-from ..kernel.hazard_event_distrib import HazardEventDistrib
-from ..kernel.model import Model
->>>>>>> 537c7a15
 from ..kernel.vulnerability_distrib import VulnerabilityDistrib
 
 
@@ -28,11 +23,7 @@
         self.__base_model = "000000000WATCH"
         pass
 
-<<<<<<< HEAD
     def get_event_data_requests(self, asset: Asset, *, year: int, scenario: str):
-=======
-    def get_event_data_requests(self, asset: Asset):
->>>>>>> 537c7a15
         """Provide the list of hazard event data requests required in order to calculate
         the VulnerabilityDistrib and HazardEventDistrib for the asset."""
 
