import math
from dataclasses import dataclass
from enum import Enum
from typing import Callable, Sequence, Set, Tuple, Type

import numpy as np
from pint import UnitRegistry

from physrisk.api.v1.impact_req_resp import (
    Category,
    RiskMeasureDefinition,
    RiskScoreValue,
    ScoreBasedRiskMeasureDefinition,
)
from physrisk.kernel.hazard_model import HazardEventDataResponse, HazardParameterDataResponse
from physrisk.kernel.hazards import Hazard, Wind, Hail, Drought, Fire, Precipitation, ChronicHeat
from physrisk.kernel.impact import AssetImpactResult
from physrisk.kernel.risk import Measure, RiskMeasureCalculator

ureg = UnitRegistry()


class Threshold(int, Enum):
    ABS_HIGH = 0
    ABS_LOW = 1
    CHANGE = 2


class BoundsType(int, Enum):
    IMPACT = 0  # fractional damage or disruption
    INDICATOR_VALE = 1  #


@dataclass
class ImpactBounds:
    """Category applies if lower <= value < upper"""

    type: BoundsType  # whether an impact (fractional damage or fractional disruption) or a hazard indicator value
    category: Category
    lower: float
    upper: float


@dataclass
class HazardIndicatorBounds:
    category: Category
    hazard_type: Type[Hazard]
    indicator_id: str
    units: str
    lower: float
    upper: float
    indicator_return: float = 100


class GenericScoreBasedRiskMeasures(RiskMeasureCalculator):
    """A generic score based risk measure. 'Generic' indicates that the user of the score is unknown.
    i.e. it is unknown whether the user owns the assets in question, or interested in the assets from
    the point of view of loan origination or project financing.
    """

    def __init__(self):
        self.model_summary = {"Generic score based risk measure."}
        # fmt: off
        self.wind_bounds = [
            HazardIndicatorBounds(category=Category.LOW,    hazard_type=Wind, indicator_id="max_speed", indicator_return=100, units="km/h", lower=float("-inf"), upper=90), # noqa
            HazardIndicatorBounds(category=Category.MEDIUM, hazard_type=Wind, indicator_id="max_speed", indicator_return=100, units="km/h", lower=90, upper=119), # noqa
            HazardIndicatorBounds(category=Category.HIGH,   hazard_type=Wind, indicator_id="max_speed", indicator_return=100, units="km/h", lower=119, upper=178), # noqa
            HazardIndicatorBounds(category=Category.REDFLAG,hazard_type=Wind, indicator_id="max_speed", indicator_return=100, units="km/h", lower=178, upper=float("inf")) # noqa
        ]
        self.hail_bounds = [
            HazardIndicatorBounds(category=Category.LOW,    hazard_type=Hail, indicator_id="days/above/5cm", indicator_return=1, units="days/year", lower=float("-inf"), upper=1), # noqa
            HazardIndicatorBounds(category=Category.MEDIUM, hazard_type=Hail, indicator_id="days/above/5cm", indicator_return=1, units="days/year", lower=1, upper=2), # noqa
            HazardIndicatorBounds(category=Category.HIGH,   hazard_type=Hail, indicator_id="days/above/5cm", indicator_return=1, units="days/year", lower=2, upper=3), # noqa
            HazardIndicatorBounds(category=Category.REDFLAG,hazard_type=Hail, indicator_id="days/above/5cm", indicator_return=1, units="days/year", lower=3, upper=float("inf")) # noqa
        ]
        self.drought_bounds = [
            HazardIndicatorBounds(category=Category.LOW,    hazard_type=Drought, indicator_id="months/spei3m/below/-2", indicator_return=1, units="months/year", lower=float("-inf"), upper=0.25), # noqa
            HazardIndicatorBounds(category=Category.MEDIUM, hazard_type=Drought, indicator_id="months/spei3m/below/-2", indicator_return=1, units="months/year", lower=0.25, upper=0.5), # noqa
            HazardIndicatorBounds(category=Category.HIGH,   hazard_type=Drought, indicator_id="months/spei3m/below/-2", indicator_return=1, units="months/year", lower=0.5, upper=1), # noqa
            HazardIndicatorBounds(category=Category.REDFLAG,hazard_type=Drought, indicator_id="months/spei3m/below/-2", indicator_return=1, units="months/year", lower=1, upper=float("inf")) # noqa
        ]
        self.fire_bounds = [
            HazardIndicatorBounds(category=Category.LOW,    hazard_type=Fire, indicator_id="fire_probability", indicator_return=1, units="% probability/month", lower=float("-inf"), upper=20), # noqa
            HazardIndicatorBounds(category=Category.MEDIUM, hazard_type=Fire, indicator_id="fire_probability", indicator_return=1, units="% probability/month", lower=20, upper=35), # noqa
            HazardIndicatorBounds(category=Category.HIGH,   hazard_type=Fire, indicator_id="fire_probability", indicator_return=1, units="% probability/month", lower=35, upper=50), # noqa
            HazardIndicatorBounds(category=Category.REDFLAG,hazard_type=Fire, indicator_id="fire_probability", indicator_return=1, units="% probability/month", lower=50, upper=float("inf")) # noqa
        ]
        self.precipitation_bounds = [
            HazardIndicatorBounds(category=Category.LOW,    hazard_type=Precipitation, indicator_id="max/daily/water_equivalent", indicator_return=100, units="mm rainfall/day", lower=float("-inf"), upper=100), # noqa
            HazardIndicatorBounds(category=Category.MEDIUM, hazard_type=Precipitation, indicator_id="max/daily/water_equivalent", indicator_return=100, units="mm rainfall/day", lower=100, upper=130), # noqa
            HazardIndicatorBounds(category=Category.HIGH,   hazard_type=Precipitation, indicator_id="max/daily/water_equivalent", indicator_return=100, units="mm rainfall/day", lower=130, upper=160), # noqa
            HazardIndicatorBounds(category=Category.REDFLAG,hazard_type=Precipitation, indicator_id="max/daily/water_equivalent", indicator_return=100, units="mm rainfall/day", lower=160, upper=float("inf")) # noqa
        ]
        self.heat_bounds = [
            HazardIndicatorBounds(category=Category.LOW,    hazard_type=ChronicHeat, indicator_id="days/above/35c", indicator_return=1, units="days/year", lower=float("-inf"), upper=10), # noqa
            HazardIndicatorBounds(category=Category.MEDIUM, hazard_type=ChronicHeat, indicator_id="days/above/35c", indicator_return=1, units="days/year", lower=10, upper=20), # noqa
            HazardIndicatorBounds(category=Category.HIGH,   hazard_type=ChronicHeat, indicator_id="days/above/35c", indicator_return=1, units="days/year", lower=20, upper=30), # noqa
            HazardIndicatorBounds(category=Category.REDFLAG,hazard_type=ChronicHeat, indicator_id="days/above/35c", indicator_return=1, units="days/year", lower=30, upper=float("inf")) # noqa
        ]
        # fmt: on
        self._definition_lookup = {}
        self._bounds_lookup = {
            Wind: self._bounds_to_lookup(self.wind_bounds),
            Hail: self._bounds_to_lookup(self.hail_bounds),
            Drought: self._bounds_to_lookup(self.drought_bounds),
            Fire: self._bounds_to_lookup(self.fire_bounds),
            Precipitation: self._bounds_to_lookup(self.precipitation_bounds),
            ChronicHeat: self._bounds_to_lookup(self.heat_bounds),
        }
        self._definition_lookup[Wind] = ScoreBasedRiskMeasureDefinition(
            hazard_types=[Wind.__name__],
            values=self._definition_values(self.wind_bounds, self.wind_label_description),
            underlying_measures=[
                RiskMeasureDefinition(
                    measure_id="measure_wind",
                    label="1-in-100 year sustained wind speed.",
                    description=(
                        "This wind speed model computes the maximum 1-minute sustained wind speed (in km/hr)"
                        "experienced over a 100 year return period based on mean wind speed distributions from"
                        "multiple Global Climate Models (GCMs).",
                    ),
                )
            ],
        )
        self._definition_lookup[Hail] = ScoreBasedRiskMeasureDefinition(
            hazard_types=[Hail.__name__],
            values=self._definition_values(self.hail_bounds, self.hail_label_description),
            underlying_measures=[
                RiskMeasureDefinition(
                    measure_id="measure_hail",
                    label="Number of days per year where large hail (>2 inches / 5 cm in diameter) is possible.",
                    description=(
                        "This hail model computes the number of days per annum where hail exceeding 5 cm diameter"
                        "is possible based on the mean distribution of several parameters across multiple"
                        "bias-corrected and downscaled Global Climate Models (GCMs).",
                    ),
                )
            ],
        )
        self._definition_lookup[Drought] = ScoreBasedRiskMeasureDefinition(
            hazard_types=[Drought.__name__],
            values=self._definition_values(self.drought_bounds, self.drought_label_description),
            underlying_measures=[
                RiskMeasureDefinition(
                    measure_id="measure_drought",
                    label=(
<<<<<<< HEAD
                      "Months per year where the rolling 3-month average Standardized Precipitation"
                      "Evapotranspiration Index is <2."
                    ),
                    description=(
                      "This drought model is based on the Standardized Precipitation-Evapotranspiration Index"
                      "(SPEI). The SPEl is an extension of the Standardized Precipitation Index which also"
                      "considers Potential Evapotranspiration (PET) in determining drought events. The SPEl is"
                      "calculated from a log-logistic probability distribution function of climatic water balance"
                      "(precipitation minus evapotranspiration) over a given time scale. The SPEI itself is"
                      "a standardized variable with a mean value 0 and standard deviation 1. This drought model"
                      "computes the number of months per annum where the 3-month rolling average\nof SPEI is"
                      "below -2 based on the mean values of several parameters from bias-corrected and downscaled"
                      "multiple Global Climate Models (GCMs).",
                  )
=======
                        "Months per year where the rolling 3-month average Standardized Precipitation Evapotranspiration"
                        "Index is <2."
                    ),
                    description=(
                        "This drought model is based on the Standardized Precipitation-Evapotranspiration Index (SPEI)."
                        "The SPEl is an extension of the Standardized Precipitation Index which also considers Potential"
                        "Evapotranspiration (PET) in determining drought events. The SPEl is calculated from a log-logistic"
                        "probability distribution function of climatic water balance (precipitation minus evapotranspiration)"
                        "over a given time scale. The SPEI itself is a standardized variable with a mean value 0 and"
                        "standard deviation 1. This drought model computes the number of months per annum where"
                        "the 3-month rolling average\nof SPEI is below -2 based on the mean values of several"
                        "parameters from bias-corrected and downscaled multiple Global Climate Models (GCMs).",
                    ),
>>>>>>> b977a0fa
                )
            ],
        )
        self._definition_lookup[Fire] = ScoreBasedRiskMeasureDefinition(
            hazard_types=[Fire.__name__],
            values=self._definition_values(self.fire_bounds, self.fire_label_description),
            underlying_measures=[
                RiskMeasureDefinition(
                    measure_id="measure_fire",
                    label=(
<<<<<<< HEAD
                      "The maximum value, across all months, of the monthly probability of a wildfire within"
                      "100km of the location."
=======
                        "The maximum value, across all months, of the monthly probability of a wildfire within 100km of the"
                        "location."
>>>>>>> b977a0fa
                    ),
                    description=(
                        "This fire model computes the maximum monthly probability per annum of a wildfire"
                        "within 100 km of a given location based on several parameters from multiple bias"
                        "corrected and downscaled Global Climate Models (GCMs)."
                        "For example, if the probability of occurrence of a wildfire is 5%% in July, 20%%"
                        "in August, 10%% in September and 0%% for other months, the hazard indicator value is"
                        "20%.",
                    ),
                )
            ],
        )
        self._definition_lookup[Precipitation] = ScoreBasedRiskMeasureDefinition(
            hazard_types=[Precipitation.__name__],
            values=self._definition_values(self.precipitation_bounds, self.precipitation_label_description),
            underlying_measures=[
                RiskMeasureDefinition(
                    measure_id="measure_precipitation",
                    label="1-in-100 year maximum daily total water equivalent precipitation (in mm).",
                    description=(
                        "This model computes the maximum daily water equivalent precipitation (in mm) measured"
                        "at the 100 year return period based on the mean of the precipitation distribution"
                        "from multiple bias corrected and downscaled Global Climate Models (GCMs).",
                    ),
                )
            ],
        )
        self._definition_lookup[ChronicHeat] = ScoreBasedRiskMeasureDefinition(
            hazard_types=[ChronicHeat.__name__],
            values=self._definition_values(self.heat_bounds, self.heat_label_description),
            underlying_measures=[
                RiskMeasureDefinition(
                    measure_id="measure_chronicHeat",
                    label="Days per year with temperature > 35°C.",
                    description=(
                        "This heat model computes the number of days exceeding 35°C per annum based on"
                        "the mean of distribution fits to the bias-corrected and downscaled high temperature"
                        "distribution across multiple Global Climate Models (GCMs).",
                    ),
                )
            ],
        )

    def _bounds_to_lookup(self, bounds: Sequence[HazardIndicatorBounds]):
        lower_bounds = np.array([b.lower for b in bounds])
        categories = np.array([b.category for b in bounds])
        return (lower_bounds, categories, bounds)

    def _definition_values(
        self,
        bounds: Sequence[HazardIndicatorBounds],
        label_description: Callable[[HazardIndicatorBounds], Tuple[str, str]],
    ):
        risk_score_values = []
        for b in bounds:
            label, description = label_description(b)
            rsv = RiskScoreValue(
                value=b.category,
                label=label,
                description=description,
            )
            risk_score_values.append(rsv)
        return risk_score_values

    def wind_label_description(self, bounds: HazardIndicatorBounds):
        label = f"Max wind speed between {bounds.lower} and {bounds.upper} {bounds.units}"
        description = f"Max sustained wind speed between {bounds.lower} and {bounds.upper} {bounds.units}"
        return label, description

    def hail_label_description(self, bounds: HazardIndicatorBounds):
        label = f"Max number of days per year between {bounds.lower} and {bounds.upper} {bounds.units}"
        description = f"Max number of days per year between {bounds.lower} and {bounds.upper} {bounds.units}"
        return label, description

    def drought_label_description(self, bounds: HazardIndicatorBounds):
        label = f"Max months per year between {bounds.lower} and {bounds.upper} {bounds.units}"
        description = f"Max months per year between {bounds.lower} and {bounds.upper} {bounds.units}"
        return label, description

    def fire_label_description(self, bounds: HazardIndicatorBounds):
        label = (
            f"Max value, across all months, of the monthly probability of a wildfire between"
            f"{bounds.lower} and {bounds.upper} {bounds.units}"
        )
        description = (
            f"Max value, across all months, of the monthly probability of a wildfire between"
            f"{bounds.lower} and {bounds.upper} {bounds.units}"
        )
        return label, description

    def precipitation_label_description(self, bounds: HazardIndicatorBounds):
        label = (
            f"Max daily total water equivalent precipitation between {bounds.lower} and"
            f"{bounds.upper} {bounds.units}"
        )
        description = (
            f"Max daily total water equivalent precipitation between {bounds.lower} and"
            f"{bounds.upper} {bounds.units}"
        )
        return label, description

    def heat_label_description(self, bounds: HazardIndicatorBounds):
        label = f"Max days per year between {bounds.lower} and {bounds.upper} {bounds.units}"
        description = f"Max days per year between {bounds.lower} and {bounds.upper} {bounds.units}"
        return label, description

    def calc_measure(
        self, hazard_type: Type[Hazard], base_impact_res: AssetImpactResult, impact_res: AssetImpactResult
    ) -> Measure:
        # in general we want to use the impact distribution, but in certain circumstances we can use
        # the underlying hazard data some care is needed given that vulnerability models are interchangeable
        # (what if the vulnerability model used does not make use of the hazard indicator we require?)

        (lower_bounds, categories, bounds) = self._bounds_lookup[hazard_type]
        if isinstance(bounds[0], HazardIndicatorBounds):
            assert impact_res.hazard_data is not None
            hazard_data = list(impact_res.hazard_data)
            if len(hazard_data) > 1:
                # the vulnerability model makes more than one request: ambiguous
                raise ValueError("ambiguous hazard data response")
            resp = hazard_data[0]
            if isinstance(resp, HazardParameterDataResponse):
                param = resp.parameter
            elif isinstance(resp, HazardEventDataResponse):
                return_period = bounds[0].indicator_return
                param = float(np.interp(return_period, resp.return_periods, resp.intensities))
                if resp.units != "default":
                    param = ureg.convert(param, resp.units, bounds[0].units)
            if math.isnan(param):
                return Measure(
                    score=Category.NODATA, measure_0=float(param), definition=self.get_definition(hazard_type)
                )
            else:
                index = np.searchsorted(lower_bounds, param, side="right") - 1
                return Measure(
                    score=categories[index], measure_0=float(param), definition=self.get_definition(hazard_type)
                )
        else:
            raise NotImplementedError("impact distribution case not implemented yet")

    def get_definition(self, hazard_type: Type[Hazard]):
        return self._definition_lookup.get(hazard_type, None)

    def supported_hazards(self) -> Set[type]:
        return set([Wind, Fire, Hail, ChronicHeat, Drought, Precipitation])  # RiverineInundation, CoastalInundation,<|MERGE_RESOLUTION|>--- conflicted
+++ resolved
@@ -144,7 +144,6 @@
                 RiskMeasureDefinition(
                     measure_id="measure_drought",
                     label=(
-<<<<<<< HEAD
                       "Months per year where the rolling 3-month average Standardized Precipitation"
                       "Evapotranspiration Index is <2."
                     ),
@@ -159,21 +158,6 @@
                       "below -2 based on the mean values of several parameters from bias-corrected and downscaled"
                       "multiple Global Climate Models (GCMs).",
                   )
-=======
-                        "Months per year where the rolling 3-month average Standardized Precipitation Evapotranspiration"
-                        "Index is <2."
-                    ),
-                    description=(
-                        "This drought model is based on the Standardized Precipitation-Evapotranspiration Index (SPEI)."
-                        "The SPEl is an extension of the Standardized Precipitation Index which also considers Potential"
-                        "Evapotranspiration (PET) in determining drought events. The SPEl is calculated from a log-logistic"
-                        "probability distribution function of climatic water balance (precipitation minus evapotranspiration)"
-                        "over a given time scale. The SPEI itself is a standardized variable with a mean value 0 and"
-                        "standard deviation 1. This drought model computes the number of months per annum where"
-                        "the 3-month rolling average\nof SPEI is below -2 based on the mean values of several"
-                        "parameters from bias-corrected and downscaled multiple Global Climate Models (GCMs).",
-                    ),
->>>>>>> b977a0fa
                 )
             ],
         )
@@ -184,13 +168,8 @@
                 RiskMeasureDefinition(
                     measure_id="measure_fire",
                     label=(
-<<<<<<< HEAD
                       "The maximum value, across all months, of the monthly probability of a wildfire within"
                       "100km of the location."
-=======
-                        "The maximum value, across all months, of the monthly probability of a wildfire within 100km of the"
-                        "location."
->>>>>>> b977a0fa
                     ),
                     description=(
                         "This fire model computes the maximum monthly probability per annum of a wildfire"
