--- conflicted
+++ resolved
@@ -263,8 +263,4 @@
         return self._definition_lookup.get(hazard_type, None)
 
     def supported_hazards(self) -> Set[type]:
-<<<<<<< HEAD
-        return set([Wind, Fire, Hail, ChronicHeat, Drought, Precipitation])  # RiverineInundation, CoastalInundation,
-=======
-        return set([Wind])  # Fire, RiverineInundation, CoastalInundation,
->>>>>>> ce072fe1
+        return set([Wind, Fire, Hail, ChronicHeat, Drought, Precipitation])  # RiverineInundation, CoastalInundation,