import math
from dataclasses import dataclass
from enum import Enum
from typing import Callable, Sequence, Set, Tuple, Type

import numpy as np
from pint import UnitRegistry

from physrisk.api.v1.impact_req_resp import (
    Category,
    RiskMeasureDefinition,
    RiskScoreValue,
    ScoreBasedRiskMeasureDefinition,
)
from physrisk.kernel.hazard_model import HazardEventDataResponse, HazardParameterDataResponse
from physrisk.kernel.hazards import Hazard, Wind, Hail, Drought, Fire, Precipitation, ChronicHeat
from physrisk.kernel.impact import AssetImpactResult
from physrisk.kernel.risk import Measure, RiskMeasureCalculator

ureg = UnitRegistry()


class Threshold(int, Enum):
    ABS_HIGH = 0
    ABS_LOW = 1
    CHANGE = 2


class BoundsType(int, Enum):
    IMPACT = 0  # fractional damage or disruption
    INDICATOR_VALE = 1  #


@dataclass
class ImpactBounds:
    """Category applies if lower <= value < upper"""

    type: BoundsType  # whether an impact (fractional damage or fractional disruption) or a hazard indicator value
    category: Category
    lower: float
    upper: float


@dataclass
class HazardIndicatorBounds:
    category: Category
    hazard_type: Type[Hazard]
    indicator_id: str
    units: str
    lower: float
    upper: float
    indicator_return: float = 100


class GenericScoreBasedRiskMeasures(RiskMeasureCalculator):
    """A generic score based risk measure. 'Generic' indicates that the user of the score is unknown.
    i.e. it is unknown whether the user owns the assets in question, or interested in the assets from
    the point of view of loan origination or project financing.
    """

    def __init__(self):
        self.model_summary = {"Generic score based risk measure."}
        # fmt: off
        self.wind_bounds = [
            HazardIndicatorBounds(category=Category.LOW,    hazard_type=Wind, indicator_id="max_speed", indicator_return=100, units="km/h", lower=float("-inf"), upper=90), # noqa
            HazardIndicatorBounds(category=Category.MEDIUM, hazard_type=Wind, indicator_id="max_speed", indicator_return=100, units="km/h", lower=90, upper=119), # noqa
            HazardIndicatorBounds(category=Category.HIGH,   hazard_type=Wind, indicator_id="max_speed", indicator_return=100, units="km/h", lower=119, upper=178), # noqa
            HazardIndicatorBounds(category=Category.REDFLAG,hazard_type=Wind, indicator_id="max_speed", indicator_return=100, units="km/h", lower=178, upper=float("inf")) # noqa
        ]
        self.hail_bounds = [
            HazardIndicatorBounds(category=Category.LOW,    hazard_type=Hail, indicator_id="days/above/5cm", indicator_return=1, units="days/year", lower=float("-inf"), upper=1), # noqa
            HazardIndicatorBounds(category=Category.MEDIUM, hazard_type=Hail, indicator_id="days/above/5cm", indicator_return=1, units="days/year", lower=1, upper=2), # noqa
            HazardIndicatorBounds(category=Category.HIGH,   hazard_type=Hail, indicator_id="days/above/5cm", indicator_return=1, units="days/year", lower=2, upper=3), # noqa
            HazardIndicatorBounds(category=Category.REDFLAG,hazard_type=Hail, indicator_id="days/above/5cm", indicator_return=1, units="days/year", lower=3, upper=float("inf")) # noqa
        ]
        self.drought_bounds = [
            HazardIndicatorBounds(category=Category.LOW,    hazard_type=Drought, indicator_id="months/spei3m/below/-2", indicator_return=1, units="months/year", lower=float("-inf"), upper=0.25), # noqa
            HazardIndicatorBounds(category=Category.MEDIUM, hazard_type=Drought, indicator_id="months/spei3m/below/-2", indicator_return=1, units="months/year", lower=0.25, upper=0.5), # noqa
            HazardIndicatorBounds(category=Category.HIGH,   hazard_type=Drought, indicator_id="months/spei3m/below/-2", indicator_return=1, units="months/year", lower=0.5, upper=1), # noqa
            HazardIndicatorBounds(category=Category.REDFLAG,hazard_type=Drought, indicator_id="months/spei3m/below/-2", indicator_return=1, units="months/year", lower=1, upper=float("inf")) # noqa
        ]
        self.fire_bounds = [
            HazardIndicatorBounds(category=Category.LOW,    hazard_type=Fire, indicator_id="fire_probability", indicator_return=1, units="% probability/month", lower=float("-inf"), upper=20), # noqa
            HazardIndicatorBounds(category=Category.MEDIUM, hazard_type=Fire, indicator_id="fire_probability", indicator_return=1, units="% probability/month", lower=20, upper=35), # noqa
            HazardIndicatorBounds(category=Category.HIGH,   hazard_type=Fire, indicator_id="fire_probability", indicator_return=1, units="% probability/month", lower=35, upper=50), # noqa
            HazardIndicatorBounds(category=Category.REDFLAG,hazard_type=Fire, indicator_id="fire_probability", indicator_return=1, units="% probability/month", lower=50, upper=float("inf")) # noqa
        ]
        self.precipitation_bounds = [
            HazardIndicatorBounds(category=Category.LOW,    hazard_type=Precipitation, indicator_id="max/daily/water_equivalent", indicator_return=100, units="mm rainfall/day", lower=float("-inf"), upper=100), # noqa
            HazardIndicatorBounds(category=Category.MEDIUM, hazard_type=Precipitation, indicator_id="max/daily/water_equivalent", indicator_return=100, units="mm rainfall/day", lower=100, upper=130), # noqa
            HazardIndicatorBounds(category=Category.HIGH,   hazard_type=Precipitation, indicator_id="max/daily/water_equivalent", indicator_return=100, units="mm rainfall/day", lower=130, upper=160), # noqa
            HazardIndicatorBounds(category=Category.REDFLAG,hazard_type=Precipitation, indicator_id="max/daily/water_equivalent", indicator_return=100, units="mm rainfall/day", lower=160, upper=float("inf")) # noqa
        ]
        self.heat_bounds = [
            HazardIndicatorBounds(category=Category.LOW,    hazard_type=ChronicHeat, indicator_id="days/above/35c", indicator_return=1, units="days/year", lower=float("-inf"), upper=10), # noqa
            HazardIndicatorBounds(category=Category.MEDIUM, hazard_type=ChronicHeat, indicator_id="days/above/35c", indicator_return=1, units="days/year", lower=10, upper=20), # noqa
            HazardIndicatorBounds(category=Category.HIGH,   hazard_type=ChronicHeat, indicator_id="days/above/35c", indicator_return=1, units="days/year", lower=20, upper=30), # noqa
            HazardIndicatorBounds(category=Category.REDFLAG,hazard_type=ChronicHeat, indicator_id="days/above/35c", indicator_return=1, units="days/year", lower=30, upper=float("inf")) # noqa
        ]
        # fmt: on
        self._definition_lookup = {}
        self._bounds_lookup = {
            Wind: self._bounds_to_lookup(self.wind_bounds),
            Hail: self._bounds_to_lookup(self.hail_bounds),
            Drought: self._bounds_to_lookup(self.drought_bounds),
            Fire: self._bounds_to_lookup(self.fire_bounds),
            Precipitation: self._bounds_to_lookup(self.precipitation_bounds),
            ChronicHeat: self._bounds_to_lookup(self.heat_bounds),
        }
        self._definition_lookup[Wind] = ScoreBasedRiskMeasureDefinition(
            hazard_types=[Wind.__name__],
            values=self._definition_values(self.wind_bounds, self.wind_label_description),
            underlying_measures=[
                RiskMeasureDefinition(
                    measure_id="measure_wind",
                    label="1-in-100 year sustained wind speed.",
                    description=(
<<<<<<< HEAD
                      "This wind speed model computes the maximum 1-minute sustained wind speed (in km/hr) experienced"
                      "over a 100 year return period based on mean wind speed distributions from multiple"
                      "Global Climate Models (GCMs).",
                  )
=======
                        "This wind speed model computes the maximum 1-minute sustained wind speed (in km/hr) experienced over a 100 year return period"
                        "based on mean wind speed distributions from multiple Global Climate Models (GCMs).",
                    ),
>>>>>>> fa2841cc
                )
            ],
        )
        self._definition_lookup[Hail] = ScoreBasedRiskMeasureDefinition(
            hazard_types=[Hail.__name__],
            values=self._definition_values(self.hail_bounds, self.hail_label_description),
            underlying_measures=[
                RiskMeasureDefinition(
                    measure_id="measure_hail",
                    label="Number of days per year where large hail (>2 inches / 5 cm in diameter) is possible.",
                    description=(
<<<<<<< HEAD
                      "This hail model computes the number of days per annum where hail exceeding 5 cm diameter is possible"
                      "based on the mean distribution of several parameters across multiple bias-corrected and downscaled"
                      "Global Climate Models (GCMs).",
                  )
=======
                        "This hail model computes the number of days per annum where hail exceeding 5 cm diameter is possible based on the"
                        "mean distribution of several parameters across multiple bias-corrected and downscaled Global Climate Models (GCMs).",
                    ),
>>>>>>> fa2841cc
                )
            ],
        )
        self._definition_lookup[Drought] = ScoreBasedRiskMeasureDefinition(
            hazard_types=[Drought.__name__],
            values=self._definition_values(self.drought_bounds, self.drought_label_description),
            underlying_measures=[
                RiskMeasureDefinition(
                    measure_id="measure_drought",
                    label="Months per year where the rolling 3-month average Standardized Precipitation Evapotranspiration Index is <2.",
                    description=(
<<<<<<< HEAD
                      "This drought model is based on the Standardized Precipitation-Evapotranspiration Index (SPEI). The SPEl is an"
                      "extension of the Standardized Precipitation Index which also considers Potential Evapotranspiration (PET)"
                      "in determining drought events. The SPEl is calculated from a log-logistic probability distribution function"
                      "of climatic water balance (precipitation minus evapotranspiration) over a given time scale. The SPEI itself"
                      "is a standardized variable with a mean value 0 and standard deviation 1. This drought model computes the number"
                      "of months per annum where the 3-month rolling average\nof SPEI is below -2 based on the mean values of"
                      "several parameters from bias-corrected and downscaled multiple Global Climate Models (GCMs).",
                  )
=======
                        "This drought model is based on the Standardized Precipitation-Evapotranspiration Index (SPEI). The SPEl is an"
                        "extension of the Standardized Precipitation Index which also considers Potential Evapotranspiration (PET) in determining drought events."
                        "The SPEl is calculated from a log-logistic probability distribution function of climatic water balance (precipitation minus evapotranspiration)"
                        "over a given time scale. The SPEI itself is a standardized variable with a mean value 0 and standard deviation 1."
                        "This drought model computes the number of months per annum where the 3-month rolling average\nof SPEI is below -2 based on the mean values of"
                        "several parameters from bias-corrected and downscaled multiple Global Climate Models (GCMs).",
                    ),
>>>>>>> fa2841cc
                )
            ],
        )
        self._definition_lookup[Fire] = ScoreBasedRiskMeasureDefinition(
            hazard_types=[Fire.__name__],
            values=self._definition_values(self.fire_bounds, self.fire_label_description),
            underlying_measures=[
                RiskMeasureDefinition(
                    measure_id="measure_fire",
                    label="The maximum value, across all months, of the monthly probability of a wildfire within 100km of the location.",
                    description=(
                        "This fire model computes the maximum monthly probability per annum of a wildfire within 100 km of a given location"
                        "based on several parameters from multiple bias corrected and downscaled Global Climate Models (GCMs)."
                        "For example, if the probability of occurrence of a wildfire is 5%% in July, 20%% in August, 10%% in September"
                        "and 0%% for other months, the hazard indicator value is 20%.",
                    ),
                )
            ],
        )
        self._definition_lookup[Precipitation] = ScoreBasedRiskMeasureDefinition(
            hazard_types=[Precipitation.__name__],
            values=self._definition_values(self.precipitation_bounds, self.precipitation_label_description),
            underlying_measures=[
                RiskMeasureDefinition(
                    measure_id="measure_precipitation",
                    label="1-in-100 year maximum daily total water equivalent precipitation (in mm).",
                    description=(
<<<<<<< HEAD
                      "This model computes the maximum daily water equivalent precipitation (in mm) measured at the 100 year"
                      "return period based on the mean of the precipitation distribution from multiple bias corrected and"
                      "downscaled Global Climate Models (GCMs).",
                  )
=======
                        "This model computes the maximum daily water equivalent precipitation (in mm) measured at the 100 year return period"
                        "based on the mean of the precipitation distribution from multiple bias corrected and downscaled Global Climate Models (GCMs).",
                    ),
>>>>>>> fa2841cc
                )
            ],
        )
        self._definition_lookup[ChronicHeat] = ScoreBasedRiskMeasureDefinition(
            hazard_types=[ChronicHeat.__name__],
            values=self._definition_values(self.heat_bounds, self.heat_label_description),
            underlying_measures=[
                RiskMeasureDefinition(
                    measure_id="measure_chronicHeat",
                    label="Days per year with temperature > 35°C.",
                    description=(
                        "This heat model computes the number of days exceeding 35°C per annum based on the mean of distribution fits"
                        "to the bias-corrected and downscaled high temperature distribution across multiple Global Climate Models (GCMs).",
                    ),
                )
            ],
        )

    def _bounds_to_lookup(self, bounds: Sequence[HazardIndicatorBounds]):
        lower_bounds = np.array([b.lower for b in bounds])
        categories = np.array([b.category for b in bounds])
        return (lower_bounds, categories, bounds)

    def _definition_values(
        self,
        bounds: Sequence[HazardIndicatorBounds],
        label_description: Callable[[HazardIndicatorBounds], Tuple[str, str]],
    ):
        risk_score_values = []
        for b in bounds:
            label, description = label_description(b)
            rsv = RiskScoreValue(
                value=b.category,
                label=label,
                description=description,
            )
            risk_score_values.append(rsv)
        return risk_score_values

    def wind_label_description(self, bounds: HazardIndicatorBounds):
        label = f"Max wind speed between {bounds.lower} and {bounds.upper} {bounds.units}"
        description = f"Max sustained wind speed between {bounds.lower} and {bounds.upper} {bounds.units}"
        return label, description

    def hail_label_description(self, bounds: HazardIndicatorBounds):
        label = f"Max number of days per year between {bounds.lower} and {bounds.upper} {bounds.units}"
        description = f"Max number of days per year between {bounds.lower} and {bounds.upper} {bounds.units}"
        return label, description

    def drought_label_description(self, bounds: HazardIndicatorBounds):
        label = f"Max months per year between {bounds.lower} and {bounds.upper} {bounds.units}"
        description = f"Max months per year between {bounds.lower} and {bounds.upper} {bounds.units}"
        return label, description

    def fire_label_description(self, bounds: HazardIndicatorBounds):
        label = (
          f"Max value, across all months, of the monthly probability of a wildfire between"
          f"{bounds.lower} and {bounds.upper} {bounds.units}"
        )
        description = (
          f"Max value, across all months, of the monthly probability of a wildfire between"
          f"{bounds.lower} and {bounds.upper} {bounds.units}"
        )
        return label, description

    def precipitation_label_description(self, bounds: HazardIndicatorBounds):
        label = (
            f"Max daily total water equivalent precipitation between {bounds.lower} and {bounds.upper} {bounds.units}"
        )
        description = (
            f"Max daily total water equivalent precipitation between {bounds.lower} and {bounds.upper} {bounds.units}"
        )
        return label, description

    def heat_label_description(self, bounds: HazardIndicatorBounds):
        label = f"Max days per year between {bounds.lower} and {bounds.upper} {bounds.units}"
        description = f"Max days per year between {bounds.lower} and {bounds.upper} {bounds.units}"
        return label, description

    def calc_measure(
        self, hazard_type: Type[Hazard], base_impact_res: AssetImpactResult, impact_res: AssetImpactResult
    ) -> Measure:
        # in general we want to use the impact distribution, but in certain circumstances we can use
        # the underlying hazard data some care is needed given that vulnerability models are interchangeable
        # (what if the vulnerability model used does not make use of the hazard indicator we require?)

        (lower_bounds, categories, bounds) = self._bounds_lookup[hazard_type]
        if isinstance(bounds[0], HazardIndicatorBounds):
            assert impact_res.hazard_data is not None
            hazard_data = list(impact_res.hazard_data)
            if len(hazard_data) > 1:
                # the vulnerability model makes more than one request: ambiguous
                raise ValueError("ambiguous hazard data response")
            resp = hazard_data[0]
            if isinstance(resp, HazardParameterDataResponse):
                param = resp.parameter
            elif isinstance(resp, HazardEventDataResponse):
                return_period = bounds[0].indicator_return
                param = float(np.interp(return_period, resp.return_periods, resp.intensities))
                if resp.units != "default":
                    param = ureg.convert(param, resp.units, bounds[0].units)
            if math.isnan(param):
                return Measure(
                    score=Category.NODATA, measure_0=float(param), definition=self.get_definition(hazard_type)
                )
            else:
                index = np.searchsorted(lower_bounds, param, side="right") - 1
                return Measure(
                    score=categories[index], measure_0=float(param), definition=self.get_definition(hazard_type)
                )
        else:
            raise NotImplementedError("impact distribution case not implemented yet")

    def get_definition(self, hazard_type: Type[Hazard]):
        return self._definition_lookup.get(hazard_type, None)

    def supported_hazards(self) -> Set[type]:
        return set([Wind, Fire, Hail, ChronicHeat, Drought, Precipitation])  # RiverineInundation, CoastalInundation,<|MERGE_RESOLUTION|>--- conflicted
+++ resolved
@@ -115,16 +115,10 @@
                     measure_id="measure_wind",
                     label="1-in-100 year sustained wind speed.",
                     description=(
-<<<<<<< HEAD
                       "This wind speed model computes the maximum 1-minute sustained wind speed (in km/hr) experienced"
                       "over a 100 year return period based on mean wind speed distributions from multiple"
                       "Global Climate Models (GCMs).",
                   )
-=======
-                        "This wind speed model computes the maximum 1-minute sustained wind speed (in km/hr) experienced over a 100 year return period"
-                        "based on mean wind speed distributions from multiple Global Climate Models (GCMs).",
-                    ),
->>>>>>> fa2841cc
                 )
             ],
         )
@@ -136,16 +130,11 @@
                     measure_id="measure_hail",
                     label="Number of days per year where large hail (>2 inches / 5 cm in diameter) is possible.",
                     description=(
-<<<<<<< HEAD
                       "This hail model computes the number of days per annum where hail exceeding 5 cm diameter is possible"
                       "based on the mean distribution of several parameters across multiple bias-corrected and downscaled"
                       "Global Climate Models (GCMs).",
                   )
-=======
-                        "This hail model computes the number of days per annum where hail exceeding 5 cm diameter is possible based on the"
-                        "mean distribution of several parameters across multiple bias-corrected and downscaled Global Climate Models (GCMs).",
-                    ),
->>>>>>> fa2841cc
+
                 )
             ],
         )
@@ -157,7 +146,6 @@
                     measure_id="measure_drought",
                     label="Months per year where the rolling 3-month average Standardized Precipitation Evapotranspiration Index is <2.",
                     description=(
-<<<<<<< HEAD
                       "This drought model is based on the Standardized Precipitation-Evapotranspiration Index (SPEI). The SPEl is an"
                       "extension of the Standardized Precipitation Index which also considers Potential Evapotranspiration (PET)"
                       "in determining drought events. The SPEl is calculated from a log-logistic probability distribution function"
@@ -166,15 +154,6 @@
                       "of months per annum where the 3-month rolling average\nof SPEI is below -2 based on the mean values of"
                       "several parameters from bias-corrected and downscaled multiple Global Climate Models (GCMs).",
                   )
-=======
-                        "This drought model is based on the Standardized Precipitation-Evapotranspiration Index (SPEI). The SPEl is an"
-                        "extension of the Standardized Precipitation Index which also considers Potential Evapotranspiration (PET) in determining drought events."
-                        "The SPEl is calculated from a log-logistic probability distribution function of climatic water balance (precipitation minus evapotranspiration)"
-                        "over a given time scale. The SPEI itself is a standardized variable with a mean value 0 and standard deviation 1."
-                        "This drought model computes the number of months per annum where the 3-month rolling average\nof SPEI is below -2 based on the mean values of"
-                        "several parameters from bias-corrected and downscaled multiple Global Climate Models (GCMs).",
-                    ),
->>>>>>> fa2841cc
                 )
             ],
         )
@@ -202,16 +181,10 @@
                     measure_id="measure_precipitation",
                     label="1-in-100 year maximum daily total water equivalent precipitation (in mm).",
                     description=(
-<<<<<<< HEAD
                       "This model computes the maximum daily water equivalent precipitation (in mm) measured at the 100 year"
                       "return period based on the mean of the precipitation distribution from multiple bias corrected and"
                       "downscaled Global Climate Models (GCMs).",
                   )
-=======
-                        "This model computes the maximum daily water equivalent precipitation (in mm) measured at the 100 year return period"
-                        "based on the mean of the precipitation distribution from multiple bias corrected and downscaled Global Climate Models (GCMs).",
-                    ),
->>>>>>> fa2841cc
                 )
             ],
         )
