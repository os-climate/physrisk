""" Test asset impact calculations."""
import unittest

import numpy as np

from physrisk.kernel.assets import RealEstateAsset
from physrisk.kernel.curve import ExceedanceCurve
from physrisk.kernel.hazard_event_distrib import HazardEventDistrib
from physrisk.kernel.hazard_model import HazardDataRequest
from physrisk.kernel.hazards import RiverineInundation
from physrisk.kernel.impact import ImpactDistrib
from physrisk.kernel.vulnerability_distrib import VulnerabilityDistrib
from physrisk.vulnerability_models.real_estate_models import (
    RealEstateCoastalInundationModel,
    RealEstateRiverineInundationModel,
)


class TestAssetImpact(unittest.TestCase):
    """Tests asset impact calculations."""

    def test_impact_curve(self):
        """Testing the generation of an asset when only an impact curve (e.g. damage curve is available)"""

        # exceedance curve
        return_periods = np.array([2.0, 5.0, 10.0, 25.0, 50.0, 100.0, 250.0, 500.0, 1000.0])
        exceed_probs = 1.0 / return_periods
        depths = np.array(
            [0.059601218, 0.33267087, 0.50511575, 0.71471703, 0.8641244, 1.0032823, 1.1491022, 1.1634114, 1.1634114]
        )
        curve = ExceedanceCurve(exceed_probs, depths)

        # impact curve
        vul_depths = np.array([0, 0.1, 0.2, 0.3, 0.4, 0.5, 0.6, 0.7, 1])
        vul_impacts = np.array([0, 1, 2, 7, 14, 30, 60, 180, 365])

        # say we need to add an extra depth point because the damage below that inundation depth is zero
        cutoff_depth = 0.9406518  # 0.75
        curve = curve.add_value_point(cutoff_depth)
        # we could also choose ensure that all impact curve depth points are
        # represented in exceedance curve; we do not here

        depth_bins, probs = curve.get_probability_bins()

        impact_bins = np.interp(depth_bins, vul_depths, vul_impacts)

        include_bin = depth_bins < cutoff_depth
        probs[include_bin[:-1]] = 0  # type: ignore

        mean = np.sum((impact_bins[1:] + impact_bins[:-1]) * probs / 2)  # type: ignore
        self.assertAlmostEqual(mean, 4.8453897)

    def test_protection_level(self):
        return_periods = np.array([2.0, 5.0, 10.0, 25.0, 50.0, 100.0, 250.0, 500.0, 1000.0])
        base_depth = np.array(
            [0.0, 0.22372675, 0.3654859, 0.5393629, 0.6642473, 0.78564394, 0.9406518, 1.0539534, 1.1634114]
        )
        # future_depth = np.array(
        #     [0.059601218, 0.33267087, 0.50511575, 0.71471703, 0.8641244, 1.0032823, 1.1491022, 1.1634114, 1.1634114]
        # )

        exceed_probs = 1.0 / return_periods

        protection_return_period = 250.0  # protection level of 250 years
        protection_depth = np.interp(1.0 / protection_return_period, exceed_probs[::-1], base_depth[::-1])

        self.assertAlmostEqual(protection_depth, 0.9406518)  # type: ignore

    def test_single_asset_impact(self):
        # exceedance curve
        return_periods = np.array([2.0, 5.0, 10.0, 25.0, 50.0, 100.0, 250.0, 500.0, 1000.0])
        exceed_probs = 1.0 / return_periods
        depths = np.array(
            [0.059601218, 0.33267087, 0.50511575, 0.71471703, 0.8641244, 1.0032823, 1.1491022, 1.1634114, 1.1634114]
        )
        curve = ExceedanceCurve(exceed_probs, depths)

        cutoff_depth = 0.9406518
        curve = curve.add_value_point(cutoff_depth)

        # impact curve
        vul_depths = np.array([0, 0.1, 0.2, 0.3, 0.4, 0.5, 0.6, 0.7, 1])
        vul_impacts = np.array([0, 1, 2, 7, 14, 30, 60, 180, 365])

        depth_bins, probs = curve.get_probability_bins()

        impact_bins = np.interp(depth_bins, vul_depths, vul_impacts)

        # if upper end of bin less then cutoff then exclude
        probs_w_cutoff = np.where(depth_bins[1:] <= cutoff_depth, 0.0, 1.0)
        # n_bins = len(probs)  # type: ignore
        vul = VulnerabilityDistrib(
            type(RiverineInundation), depth_bins, impact_bins, np.diag(probs_w_cutoff)
        )  # np.eye(n_bins, n_bins))
        event = HazardEventDistrib(type(RiverineInundation), depth_bins, probs)  # type: ignore

        impact_prob = vul.prob_matrix.T @ event.prob
        impact = ImpactDistrib(vul.event_type, vul.impact_bins, impact_prob)

        mean = impact.mean_impact()

        self.assertAlmostEqual(mean, 4.8453897)

    def test_performance_hazardlookup(self):
        """Just for reference: not true test"""
<<<<<<< HEAD
        assetRequests = {}
=======
        asset_requests: Dict[Tuple[VulnerabilityModelBase, Asset], List[HazardDataRequest]] = {}
>>>>>>> c864e416
        import time

        start = time.time()

        assets = [RealEstateAsset(latitude=0, longitude=0, location="", type="") for _ in range(10000)]

        vulnerability_models = [RealEstateCoastalInundationModel(), RealEstateRiverineInundationModel()]

        time_assets = time.time() - start
        print(f"Time for asset generation {time_assets}s ")
        start = time.time()
        # we key requests via model and assets; let's check dictionary look-up is fast enough
        # (there are less simple alternatives)

        # create requests:
        for v in vulnerability_models:
            for a in assets:
                asset_requests[(v, a)] = [
                    HazardDataRequest(RiverineInundation, 0, 0, indicator_id="", scenario="", year=2030)
                ]

        time_requests = time.time() - start
        print(f"Time for requests dictionary creation {time_requests}s ")
        start = time.time()
        # read requests:
        for key in asset_requests:
            if asset_requests[key][0].longitude != 0:
                raise Exception()

        time_responses = time.time() - start
        print(f"Time for response dictionary creation {time_responses}s ")<|MERGE_RESOLUTION|>--- conflicted
+++ resolved
@@ -103,11 +103,7 @@
 
     def test_performance_hazardlookup(self):
         """Just for reference: not true test"""
-<<<<<<< HEAD
-        assetRequests = {}
-=======
         asset_requests: Dict[Tuple[VulnerabilityModelBase, Asset], List[HazardDataRequest]] = {}
->>>>>>> c864e416
         import time
 
         start = time.time()
