""" Test asset impact calculations."""

from typing import Dict, Sequence

import fsspec.implementations.local as local
import numpy as np
from dependency_injector import providers

from physrisk import requests
from physrisk.api.v1.impact_req_resp import AssetImpactResponse, RiskMeasureKey, RiskMeasuresHelper
from physrisk.container import Container
from physrisk.data.inventory_reader import InventoryReader
from physrisk.data.pregenerated_hazard_model import ZarrHazardModel
from physrisk.data.zarr_reader import ZarrReader
from physrisk.hazard_models.core_hazards import get_default_source_paths
from physrisk.kernel.assets import Asset, RealEstateAsset
from physrisk.kernel.calculation import get_default_vulnerability_models
from physrisk.kernel.hazard_model import HazardModelFactory
<<<<<<< HEAD
from physrisk.kernel.hazards import ChronicHeat, CoastalInundation, Fire, RiverineInundation, Wind, Hail, Drought, Precipitation
=======
from physrisk.kernel.hazards import (
    ChronicHeat,
    CoastalInundation,
    RiverineInundation,
    Wind,
    Hail,
    Drought,
    Precipitation,
)
>>>>>>> 34a160ca
from physrisk.kernel.risk import AssetLevelRiskModel, MeasureKey
from physrisk.kernel.vulnerability_model import DictBasedVulnerabilityModels
from physrisk.requests import _create_risk_measures
from physrisk.risk_models.generic_risk_model import GenericScoreBasedRiskMeasures
from physrisk.risk_models.risk_models import RealEstateToyRiskMeasures
from tests.api.container_test import TestContainer

from ..base_test import TestWithCredentials
from ..data.hazard_model_store_test import TestData, ZarrStoreMocker, inundation_return_periods


class TestRiskModels(TestWithCredentials):
    def test_risk_indicator_model(self):
        scenarios = ["rcp8p5"]
        years = [2050]

        assets = self._create_assets()
        hazard_model = self._create_hazard_model(scenarios, years)

        model = AssetLevelRiskModel(
            hazard_model,
            DictBasedVulnerabilityModels(get_default_vulnerability_models()),
            {RealEstateAsset: RealEstateToyRiskMeasures()},
        )
        measure_ids_for_asset, definitions = model.populate_measure_definitions(assets)
        _, measures = model.calculate_risk_measures(assets, prosp_scens=scenarios, years=years)

        # how to get a score using the MeasureKey
        measure = measures[MeasureKey(assets[0], scenarios[0], years[0], RiverineInundation)]
        score = measure.score
        measure_0 = measure.measure_0
        np.testing.assert_allclose([measure_0], [0.89306593179])

        # packing up the risk measures, e.g. for JSON transmission:
        risk_measures = _create_risk_measures(measures, measure_ids_for_asset, definitions, assets, scenarios, years)
        # we still have a key, but no asset:
        key = RiskMeasureKey(
            hazard_type="RiverineInundation",
            scenario_id=scenarios[0],
            year=str(years[0]),
            measure_id=risk_measures.score_based_measure_set_defn.measure_set_id,
        )
        item = next(m for m in risk_measures.measures_for_assets if m.key == key)
        score2 = item.scores[0]
        measure_0_2 = item.measures_0[0]
        assert score == score2
        assert measure_0 == measure_0_2

        helper = RiskMeasuresHelper(risk_measures)
        asset_scores, measures, definitions = helper.get_measure("ChronicHeat", scenarios[0], years[0])
        label, description = helper.get_score_details(asset_scores[0], definitions[0])
        assert asset_scores[0] == 4

    def _create_assets(self):
        assets = [
            RealEstateAsset(TestData.latitudes[0], TestData.longitudes[0], location="Asia", type="Buildings/Industrial")
            for i in range(2)
        ]
        return assets

    def _create_assets_json(self, assets: Sequence[RealEstateAsset]):
        assets_dict = {
            "items": [
                {
                    "asset_class": type(asset).__name__,
                    "type": asset.type,
                    "location": asset.location,
                    "longitude": asset.longitude,
                    "latitude": asset.latitude,
                    "attributes": {
                        "number_of_storeys": "2",
                        "structure_type": "concrete",
                    },
                }
                for asset in assets
            ],
        }
        return assets_dict

    def _create_hazard_model(self, scenarios, years):
        source_paths = get_default_source_paths()

        def sp_riverine(scenario, year):
            return source_paths[RiverineInundation](indicator_id="flood_depth", scenario=scenario, year=year)

        def sp_coastal(scenario, year):
            return source_paths[CoastalInundation](indicator_id="flood_depth", scenario=scenario, year=year)

        def sp_wind(scenario, year):
            return source_paths[Wind](indicator_id="max_speed", scenario=scenario, year=year)

        def sp_heat(scenario, year):
            return source_paths[ChronicHeat](indicator_id="mean_degree_days/above/index", scenario=scenario, year=year)

        def sp_fire(scenario, year):
            return source_paths[Fire](indicator_id="fire_probability", scenario=scenario, year=year)

        def sp_hail(scenario, year):
            return source_paths[Hail](indicator_id="days/above/5cm", scenario=scenario, year=year)

        def sp_drought(scenario, year):
            return source_paths[Drought](indicator_id="months/spei3m/below/-2", scenario=scenario, year=year)

        def sp_precipitation(scenario, year):
            return source_paths[Precipitation](indicator_id="months/spei3m/below/-2", scenario=scenario, year=year)

        mocker = ZarrStoreMocker()
        return_periods = inundation_return_periods()
        flood_histo_curve = np.array([0.0596, 0.333, 0.505, 0.715, 0.864, 1.003, 1.149, 1.163, 1.163])
        flood_projected_curve = np.array([0.0596, 0.333, 0.605, 0.915, 1.164, 1.503, 1.649, 1.763, 1.963])

        for path in [sp_riverine("historical", 1980), sp_coastal("historical", 1980)]:
            mocker.add_curves_global(path, TestData.longitudes, TestData.latitudes, return_periods, flood_histo_curve)

        for path in [sp_riverine("rcp8p5", 2050), sp_coastal("rcp8p5", 2050)]:
            mocker.add_curves_global(
                path, TestData.longitudes, TestData.latitudes, return_periods, flood_projected_curve
            )

        mocker.add_curves_global(
            sp_wind("historical", -1),
            TestData.longitudes,
            TestData.latitudes,
            TestData.wind_return_periods,
            TestData.wind_intensities_1,
            units="m/s",
        )
        mocker.add_curves_global(
            sp_wind("rcp8p5", 2050),
            TestData.longitudes,
            TestData.latitudes,
            TestData.wind_return_periods,
            TestData.wind_intensities_2,
            units="m/s",
        )
        mocker.add_curves_global(
            sp_heat("historical", -1),
            TestData.longitudes,
            TestData.latitudes,
            TestData.temperature_thresholds,
            TestData.degree_days_above_index_1,
        )
        mocker.add_curves_global(
            sp_heat("rcp8p5", 2050),
            TestData.longitudes,
            TestData.latitudes,
            TestData.temperature_thresholds,
            TestData.degree_days_above_index_2,
        )
        mocker.add_curves_global(
            sp_fire("historical", -1),
            TestData.longitudes,
            TestData.latitudes,
            [0],
            [0.15],
        )
        mocker.add_curves_global(
            sp_fire("rcp8p5", 2050),
            TestData.longitudes,
            TestData.latitudes,
            [0],
            [0.2],
        )
        mocker.add_curves_global(
            sp_hail("historical", -1),
            TestData.longitudes,
            TestData.latitudes,
            [0],
            [2.15],
        )
        mocker.add_curves_global(
            sp_hail("rcp8p5", 2050),
            TestData.longitudes,
            TestData.latitudes,
            [0],
            [4],
        )
        mocker.add_curves_global(
            sp_drought("historical", -1),
            TestData.longitudes,
            TestData.latitudes,
            [0],
            [3],
        )
        mocker.add_curves_global(
            sp_drought("rcp8p5", 2050),
            TestData.longitudes,
            TestData.latitudes,
            [0],
            [9],
        )
        mocker.add_curves_global(
            sp_precipitation("historical", -1),
            TestData.longitudes,
            TestData.latitudes,
            [0],
            [10],
        )
        mocker.add_curves_global(
            sp_precipitation("rcp8p5", 2050),
            TestData.longitudes,
            TestData.latitudes,
            [0],
            [70],
        )

        return ZarrHazardModel(source_paths=get_default_source_paths(), store=mocker.store)

    def test_via_requests(self):
        scenarios = ["ssp585"]
        years = [2050]

        assets = self._create_assets()
        # hazard_model = ZarrHazardModel(source_paths=get_default_source_paths())
        hazard_model = self._create_hazard_model(scenarios, years)

        request_dict = {
            "assets": self._create_assets_json(assets),
            "include_asset_level": False,
            "include_measures": True,
            "include_calc_details": False,
            "years": years,
            "scenarios": scenarios,
        }

        # request = requests.AssetImpactRequest(**request_dict)

        container = Container()

        class TestHazardModelFactory(HazardModelFactory):
            def hazard_model(self, interpolation: str = "floor", provider_max_requests: Dict[str, int] = ...):
                return hazard_model

        container.override_providers(hazard_model_factory=providers.Factory(TestHazardModelFactory))
        container.override_providers(config=providers.Configuration(default={"zarr_sources": ["embedded"]}))
        container.override_providers(inventory_reader=None)
        container.override_providers(zarr_reader=None)

        requester = container.requester()
        res = requester.get(request_id="get_asset_impact", request_dict=request_dict)
        response = AssetImpactResponse.model_validate_json(res)

        # response = requests._get_asset_impacts(
        #     request,
        #     hazard_model,
        #     vulnerability_models=DictBasedVulnerabilityModels(get_default_vulnerability_models()),
        # )
        res = next(
            ma for ma in response.risk_measures.measures_for_assets if ma.key.hazard_type == "RiverineInundation"
        )
        np.testing.assert_allclose(res.measures_0, [0.89306593179, 0.89306593179])
        # json_str = json.dumps(response.model_dump(), cls=NumpyArrayEncoder)

    def test_generic_model(self):
        scenarios = ["rcp8p5"]
        years = [2050]

        assets = [Asset(TestData.latitudes[0], TestData.longitudes[0]) for i in range(2)]
        hazard_model = self._create_hazard_model(scenarios, years)

        model = AssetLevelRiskModel(
            hazard_model,
            DictBasedVulnerabilityModels(get_default_vulnerability_models()),
            {Asset: GenericScoreBasedRiskMeasures()},
        )
        measure_ids_for_asset, definitions = model.populate_measure_definitions(assets)
        _, measures = model.calculate_risk_measures(assets, prosp_scens=scenarios, years=years)
        np.testing.assert_approx_equal(
            measures[MeasureKey(assets[0], scenarios[0], years[0], Wind)].measure_0, 214.01549835205077
        )<|MERGE_RESOLUTION|>--- conflicted
+++ resolved
@@ -16,19 +16,17 @@
 from physrisk.kernel.assets import Asset, RealEstateAsset
 from physrisk.kernel.calculation import get_default_vulnerability_models
 from physrisk.kernel.hazard_model import HazardModelFactory
-<<<<<<< HEAD
-from physrisk.kernel.hazards import ChronicHeat, CoastalInundation, Fire, RiverineInundation, Wind, Hail, Drought, Precipitation
-=======
+
 from physrisk.kernel.hazards import (
     ChronicHeat,
     CoastalInundation,
+    Fire,
     RiverineInundation,
     Wind,
     Hail,
     Drought,
     Precipitation,
 )
->>>>>>> 34a160ca
 from physrisk.kernel.risk import AssetLevelRiskModel, MeasureKey
 from physrisk.kernel.vulnerability_model import DictBasedVulnerabilityModels
 from physrisk.requests import _create_risk_measures
